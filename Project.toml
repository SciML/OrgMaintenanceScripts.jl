--- conflicted
+++ resolved
@@ -21,12 +21,8 @@
 ExplicitImports = "1"
 HTTP = "1"
 JSON3 = "1"
-<<<<<<< HEAD
-JuliaFormatter = "1"
+JuliaFormatter = "2"
 Statistics = "1"
-=======
-JuliaFormatter = "2"
->>>>>>> 9f970f8f
 TOML = "1"
 julia = "1.10"
 
